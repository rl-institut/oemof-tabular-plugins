--- conflicted
+++ resolved
@@ -4,11 +4,9 @@
 from oemof.tools import logger, economics
 import json
 from .pre_processing_moo import pre_processing_moo
-<<<<<<< HEAD
-=======
 
 logger.define_logging()
->>>>>>> 045ea451
+
 
 def calculate_annuity(capex, opex_fix, lifetime, wacc):
     """
