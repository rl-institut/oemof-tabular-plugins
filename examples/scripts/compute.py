--- conflicted
+++ resolved
@@ -21,27 +21,15 @@
 # -------------- USER INPUTS --------------
 # list of scenarios to be evaluated
 scenarios = [
-<<<<<<< HEAD
-    #"general_add_cost_inputs",
-    #"general_basic",
-    #"general_constraints",
-    #"general_custom_attributes",
-    #"wefe_custom_attributes",
-    #"wefe_pv_panel",
-    #"wefe_reverse_osmosis",
-    #"aiwa"
+    # "general_add_cost_inputs",
+    # "general_basic",
+    # "general_constraints",
+    # "general_custom_attributes",
+    # "wefe_custom_attributes",
+    # "wefe_pv_panel",
+    # "wefe_reverse_osmosis",
+    # "aiwa"
     "arusi"
-=======
-    "general_add_cost_inputs",
-    "general_basic",
-    "general_constraints",
-    "general_custom_attributes",
-    "wefe_custom_attributes",
-    "wefe_pv_panel",
-    "wefe_reverse_osmosis",
-    # "carriers_in_busses_only",
-    # "carriers_over_defined",
->>>>>>> 36d8d6ef
 ]
 # weighted average cost of capital (WACC) - might move later
 # this parameter is needed if CAPEX, OPEX fix and lifetime are included
@@ -57,7 +45,7 @@
     "water_footprint_factor",
     "land_requirement",
     "water_footprint",
-    "ghg_emissions"
+    "ghg_emissions",
 ]
 # set whether the multi-objective optimization should be performed
 moo = True
